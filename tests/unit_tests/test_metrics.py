from unittest import TestCase

import numpy as np
from si.metrics.accuracy import accuracy
from si.metrics.mse import mse

class TestMetrics(TestCase):

    def test_accuracy(self):

        y_true = np.array([0,1,1,1,1,1,0])
        y_pred = np.array([0,1,1,1,1,1,0])

<<<<<<< HEAD
        self.assertFalse(accuracy(y_true, y_pred)==1)

    def test_mse(self):

        y_true = np.array([[0.1,1.1,1,1,1,1,0]])
        y_pred = np.array([[0.1,1.1,1,1,1,1,0]])

        self.assertTrue(round(mse(y_true, y_pred), 3)==0.004)
=======
        self.assertTrue(accuracy(y_true, y_pred)==1)

    def test_mse(self):

        y_true = np.array([0.1,1.1,1,1,1,1,0])
        y_pred = np.array([0,1,1.1,1,1,1,0])

        self.assertTrue(round(mse(y_true, y_pred), 3)==0.004)
        
>>>>>>> 0d2ec190
<|MERGE_RESOLUTION|>--- conflicted
+++ resolved
@@ -11,16 +11,6 @@
         y_true = np.array([0,1,1,1,1,1,0])
         y_pred = np.array([0,1,1,1,1,1,0])
 
-<<<<<<< HEAD
-        self.assertFalse(accuracy(y_true, y_pred)==1)
-
-    def test_mse(self):
-
-        y_true = np.array([[0.1,1.1,1,1,1,1,0]])
-        y_pred = np.array([[0.1,1.1,1,1,1,1,0]])
-
-        self.assertTrue(round(mse(y_true, y_pred), 3)==0.004)
-=======
         self.assertTrue(accuracy(y_true, y_pred)==1)
 
     def test_mse(self):
@@ -30,4 +20,3 @@
 
         self.assertTrue(round(mse(y_true, y_pred), 3)==0.004)
         
->>>>>>> 0d2ec190
